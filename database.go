--- conflicted
+++ resolved
@@ -1,554 +1,6 @@
 // Copyright 2022-present Kuei-chun Chen. All rights reserved.
 package hatchet
 
-<<<<<<< HEAD
-import (
-	"database/sql"
-	"fmt"
-	"log"
-	"strings"
-	"time"
-)
-
-const (
-	Q_LIMIT = " LIMIT 100"
-)
-
-// getHatchetInitStmt returns init statement
-func getHatchetInitStmt(tableName string) string {
-	return fmt.Sprintf(`
-			CREATE TABLE IF NOT EXISTS hatchet ( name text not null primary key,
-				version text, module text, arch text, os text, start text, end text);
-
-			DROP TABLE IF EXISTS %v;
-			CREATE TABLE %v (
-				id integer not null primary key, date text, severity text, component text, context text,
-				msg text, plan text, type text, ns text, message text,
-				op text, filter text, _index text, milli integer, reslen integer);
-
-			DROP TABLE IF EXISTS %v_ops;
-			CREATE TABLE %v_ops ( op, count, avg_ms, max_ms, total_ms, ns, _index, reslen, filter);
-
-			CREATE INDEX IF NOT EXISTS %v_idx_component ON %v (component);
-			CREATE INDEX IF NOT EXISTS %v_idx_context ON %v (context);
-			CREATE INDEX IF NOT EXISTS %v_idx_severity ON %v (severity);
-			CREATE INDEX IF NOT EXISTS %v_idx_op ON %v (op,ns,filter);
-
-			DROP TABLE IF EXISTS %v_rmt;
-			CREATE TABLE %v_rmt(
-				id integer not null primary key, ip text, port text, conns integer, accepted integer, ended integer)`,
-		tableName, tableName, tableName, tableName, tableName,
-		tableName, tableName, tableName, tableName, tableName,
-		tableName, tableName, tableName, tableName)
-}
-
-// getHatchetPreparedStmt returns prepared statement of log table
-func getHatchetPreparedStmt(id string) string {
-	return fmt.Sprintf(`INSERT INTO %v (id, date, severity, component, context,
-		msg, plan, type, ns, message, op, filter, _index, milli, reslen)
-		VALUES(?,?,?,?,?, ?,?,?,?,?, ?,?,?,?,?)`, id)
-}
-
-// getClientPreparedStmt returns prepared statement of client table
-func getClientPreparedStmt(id string) string {
-	return fmt.Sprintf(`INSERT INTO %v_rmt (id, ip, port, conns, accepted, ended)
-		VALUES(?,?,?,?,?, ?)`, id)
-}
-
-func getSlowOps(tableName string, orderBy string, order string, collscan bool) ([]OpStat, error) {
-	ops := []OpStat{}
-	db, err := sql.Open("sqlite3", GetLogv2().dbfile)
-	if err != nil {
-		return ops, err
-	}
-	defer db.Close()
-	query := getSlowOpsQuery(tableName, orderBy, order, collscan)
-	if GetLogv2().verbose {
-		log.Println(query)
-	}
-	rows, err := db.Query(query)
-	if err != nil {
-		return ops, err
-	}
-	defer rows.Close()
-	for rows.Next() {
-		var op OpStat
-		if err = rows.Scan(&op.Op, &op.Count, &op.AvgMilli, &op.MaxMilli, &op.TotalMilli,
-			&op.Namespace, &op.Index, &op.Reslen, &op.QueryPattern); err != nil {
-			return ops, err
-		}
-		ops = append(ops, op)
-	}
-	return ops, err
-}
-
-func getSlowOpsQuery(tableName string, orderBy string, order string, collscan bool) string {
-	query := fmt.Sprintf(`SELECT op, count, avg_ms, max_ms,
-			total_ms, ns, _index "index", reslen, filter "query pattern"
-			FROM %v_ops ORDER BY %v %v`, tableName, orderBy, order)
-	if collscan {
-		query = fmt.Sprintf(`SELECT op, count, avg_ms, max_ms,
-				total_ms, ns, _index "index", reslen, filter "query pattern"
-				FROM %v_ops WHERE _index = "COLLSCAN" ORDER BY %v %v`, tableName, orderBy, order)
-	}
-	return query
-}
-
-func getLogs(tableName string, opts ...string) ([]LegacyLog, error) {
-	docs := []LegacyLog{}
-	qheader := fmt.Sprintf(`SELECT date, severity, component, context, message FROM %v`, tableName)
-	wheres := []string{}
-	search := ""
-	qlimit := Q_LIMIT
-
-	if len(opts) > 0 {
-		for _, opt := range opts {
-			toks := strings.Split(opt, "=")
-			if len(toks) < 2 || toks[1] == "" {
-				continue
-			}
-			if toks[0] == "duration" {
-				dates := strings.Split(toks[1], ",")
-				wheres = append(wheres, fmt.Sprintf(" date BETWEEN '%v' and '%v'", dates[0], dates[1]))
-			} else if toks[0] == "limit" {
-				qlimit = " LIMIT " + toks[1]
-			} else if toks[0] == "severity" {
-				severities := []string{}
-				for _, v := range SEVERITIES {
-					severities = append(severities, fmt.Sprintf("'%v'", v))
-					if v == toks[1] {
-						break
-					}
-				}
-				wheres = append(wheres, " severity IN ("+strings.Join(severities, ",")+")")
-			} else {
-				wheres = append(wheres, fmt.Sprintf(` %v = "%v"`, toks[0], EscapeString(toks[1])))
-				if toks[0] == "context" {
-					search = toks[1]
-				}
-			}
-		}
-	}
-	wclause := ""
-	if len(wheres) > 0 {
-		wclause = " WHERE " + strings.Join(wheres, " AND")
-	}
-	query := qheader + wclause + qlimit
-	db, err := sql.Open("sqlite3", GetLogv2().dbfile)
-	if err != nil {
-		return docs, err
-	}
-	defer db.Close()
-	if GetLogv2().verbose {
-		log.Println(query)
-	}
-	rows, err := db.Query(query)
-	if err != nil {
-		return docs, err
-	}
-	defer rows.Close()
-	for rows.Next() {
-		var doc LegacyLog
-		if err = rows.Scan(&doc.Timestamp, &doc.Severity, &doc.Component, &doc.Context, &doc.Message); err != nil {
-			return docs, err
-		}
-		docs = append(docs, doc)
-	}
-	if len(docs) == 0 && search != "" { // no context found, perform message search
-		return getLogsFromMessage(tableName, opts...)
-	}
-	return docs, err
-}
-
-func getLogsFromMessage(tableName string, opts ...string) ([]LegacyLog, error) {
-	qheader := fmt.Sprintf(`SELECT date, severity, component, context, message FROM %v`, tableName)
-	docs := []LegacyLog{}
-	wheres := []string{}
-	qlimit := Q_LIMIT
-	for _, opt := range opts {
-		toks := strings.Split(opt, "=")
-		if len(toks) < 2 || toks[1] == "" {
-			continue
-		}
-		if toks[0] == "duration" {
-			dates := strings.Split(toks[1], ",")
-			wheres = append(wheres, fmt.Sprintf(" date BETWEEN '%v' and '%v'", dates[0], dates[1]))
-		} else if toks[0] == "limit" {
-			qlimit = " LIMIT " + toks[1]
-		} else if toks[0] == "severity" {
-			sevs := []string{}
-			for _, v := range SEVERITIES {
-				sevs = append(sevs, fmt.Sprintf("'%v'", v))
-				if v == toks[1] {
-					break
-				}
-			}
-			wheres = append(wheres, " severity IN ("+strings.Join(sevs, ",")+")")
-		} else if toks[0] == "context" {
-			wheres = append(wheres, fmt.Sprintf(` LOWER(message) LIKE "%%%v%%"`, EscapeString(toks[1])))
-		} else {
-			wheres = append(wheres, fmt.Sprintf(` %v = "%v"`, toks[0], EscapeString(toks[1])))
-		}
-	}
-	wclause := ""
-	if len(wheres) > 0 {
-		wclause = " WHERE " + strings.Join(wheres, " AND")
-	}
-	query := qheader + wclause + qlimit
-	if GetLogv2().verbose {
-		log.Println(query)
-	}
-	db, err := sql.Open("sqlite3", GetLogv2().dbfile)
-	if err != nil {
-		return docs, err
-	}
-	defer db.Close()
-	rows, err := db.Query(query)
-	if err != nil {
-		return docs, err
-	}
-	defer rows.Close()
-	for rows.Next() {
-		var doc LegacyLog
-		if err = rows.Scan(&doc.Timestamp, &doc.Severity, &doc.Component, &doc.Context, &doc.Message); err != nil {
-			return docs, err
-		}
-		docs = append(docs, doc)
-	}
-	return docs, err
-}
-
-func getSlowestLogs(tableName string, topN int) ([]string, error) {
-	logstrs := []string{}
-	query := fmt.Sprintf(`SELECT date, severity, component, context, message
-			FROM %v WHERE op != "" ORDER BY milli DESC LIMIT %v`, tableName, topN)
-	db, err := sql.Open("sqlite3", GetLogv2().dbfile)
-	if err != nil {
-		return logstrs, err
-	}
-	defer db.Close()
-	if GetLogv2().verbose {
-		log.Println(query)
-	}
-	rows, err := db.Query(query)
-	if err != nil {
-		return logstrs, err
-	}
-	defer rows.Close()
-	for rows.Next() {
-		var doc Logv2Info
-		var date string
-		if err = rows.Scan(&date, &doc.Severity, &doc.Component, &doc.Context, &doc.Message); err != nil {
-			return logstrs, err
-		}
-		logstr := fmt.Sprintf("%v %-2s %-8s [%v] %v", date, doc.Severity, doc.Component, doc.Context, doc.Message)
-		logstrs = append(logstrs, logstr)
-	}
-	return logstrs, err
-}
-
-type OpCount struct {
-	Date      string
-	Count     int
-	Milli     float64
-	Op        string
-	Namespace string
-	Filter    string
-}
-
-func getSubStringFromTable(tableName string) string {
-	substr := "SUBSTR(date, 1, 16)"
-	query := fmt.Sprintf(`SELECT start, end FROM hatchet WHERE name = '%v'`, tableName)
-	db, err := sql.Open("sqlite3", GetLogv2().dbfile)
-	if err != nil {
-		return substr
-	}
-	defer db.Close()
-	if GetLogv2().verbose {
-		log.Println(query)
-	}
-	rows, err := db.Query(query)
-	if err != nil {
-		return substr
-	}
-	defer rows.Close()
-	if rows.Next() {
-		var start, end string
-		if err = rows.Scan(&start, &end); err != nil {
-			return substr
-		}
-		return getDateSubString(start, end)
-	}
-	return substr
-}
-
-func getDateSubString(start string, end string) string {
-	var err error
-	substr := "SUBSTR(date, 1, 16)"
-	var stime, etime time.Time
-	if stime, err = time.Parse(time.RFC3339, start); err != nil {
-		return substr
-	}
-	if etime, err = time.Parse(time.RFC3339, end); err != nil {
-		return substr
-	}
-	minutes := etime.Sub(stime).Minutes()
-	if minutes < 1 {
-		return "SUBSTR(date, 1, 19)"
-	} else if minutes < 10 {
-		return "SUBSTR(date, 1, 18)||'9'"
-	} else if minutes < 60 {
-		return "SUBSTR(date, 1, 16)||':59'"
-	} else if minutes < 600 {
-		return "SUBSTR(date, 1, 15)||'9:59'"
-	} else if minutes < 3600 {
-		return "SUBSTR(date, 1, 13)||':59:59'"
-	} else {
-		return "SUBSTR(date, 1, 10)||'T23:59:59'"
-	}
-}
-
-func getAverageOpTime(tableName string, duration string) ([]OpCount, error) {
-	docs := []OpCount{}
-	db, err := sql.Open("sqlite3", GetLogv2().dbfile)
-	if err != nil {
-		return docs, err
-	}
-	defer db.Close()
-	substr := getSubStringFromTable(tableName)
-	durcond := ""
-	if duration != "" {
-		toks := strings.Split(duration, ",")
-		durcond = fmt.Sprintf("AND date BETWEEN '%v' AND '%v'", toks[0], toks[1])
-		substr = getDateSubString(toks[0], toks[1])
-	}
-	query := fmt.Sprintf(`SELECT %v, AVG(milli), COUNT(*), op, ns, filter FROM %v 
-		WHERE op != '' %v GROUP by %v, op, ns, filter;`, substr, tableName, durcond, substr)
-	if GetLogv2().verbose {
-		log.Println(query)
-	}
-	rows, err := db.Query(query)
-	if err != nil {
-		return docs, err
-	}
-	defer rows.Close()
-	for rows.Next() {
-		var doc OpCount
-		if err = rows.Scan(&doc.Date, &doc.Milli, &doc.Count, &doc.Op, &doc.Namespace, &doc.Filter); err != nil {
-			return docs, err
-		}
-		docs = append(docs, doc)
-	}
-	return docs, err
-}
-
-func getSlowOpsCounts(tableName string, duration string) ([]OpCount, error) {
-	docs := []OpCount{}
-	db, err := sql.Open("sqlite3", GetLogv2().dbfile)
-	if err != nil {
-		return docs, err
-	}
-	defer db.Close()
-	substr := getSubStringFromTable(tableName)
-	durcond := ""
-	if duration != "" {
-		toks := strings.Split(duration, ",")
-		durcond = fmt.Sprintf("AND date BETWEEN '%v' AND '%v'", toks[0], toks[1])
-		substr = getDateSubString(toks[0], toks[1])
-	}
-	query := fmt.Sprintf(`SELECT %v, COUNT(op), op, ns, filter FROM %v 
-		WHERE op != '' %v GROUP by %v, op, ns, filter;`, substr, tableName, durcond, substr)
-	if GetLogv2().verbose {
-		log.Println(query)
-	}
-	rows, err := db.Query(query)
-	if err != nil {
-		return docs, err
-	}
-	defer rows.Close()
-	for rows.Next() {
-		var doc OpCount
-		if err = rows.Scan(&doc.Date, &doc.Count, &doc.Op, &doc.Namespace, &doc.Filter); err != nil {
-			return docs, err
-		}
-		docs = append(docs, doc)
-	}
-	return docs, err
-}
-
-func getTableSummary(tableName string) (string, string, string) {
-	query := fmt.Sprintf("SELECT name, version, module, os, arch, start, end FROM hatchet WHERE name = '%v'", tableName)
-	db, err := sql.Open("sqlite3", GetLogv2().dbfile)
-	if err != nil {
-		return "", "", ""
-	}
-	defer db.Close()
-	rows, err := db.Query(query)
-	if err != nil {
-		return "", "", ""
-	}
-	defer rows.Close()
-	if rows.Next() {
-		var table, version, module, os, arch, start, end string
-		if err = rows.Scan(&table, &version, &module, &os, &arch, &start, &end); err != nil {
-			return "", "", ""
-		}
-		arr := []string{}
-		if module == "" {
-			module = "community"
-		}
-		if version != "" {
-			arr = append(arr, fmt.Sprintf(": MongoDB v%v (%v)", version, module))
-		}
-		if os != "" {
-			arr = append(arr, "os: "+os)
-		}
-		if arch != "" {
-			arr = append(arr, "arch: "+arch)
-		}
-		return table + strings.Join(arr, ", "), start, end
-	}
-	return "", "", ""
-}
-
-func getTables() ([]string, error) {
-	tables := []string{}
-	query := "SELECT name, version, module, os, arch FROM hatchet ORDER BY name"
-	db, err := sql.Open("sqlite3", GetLogv2().dbfile)
-	if err != nil {
-		return tables, err
-	}
-	defer db.Close()
-	if GetLogv2().verbose {
-		log.Println(query)
-	}
-	rows, err := db.Query(query)
-	if err != nil {
-		return tables, err
-	}
-	defer rows.Close()
-	for rows.Next() {
-		var table, version, module, os, arch string
-		if err = rows.Scan(&table, &version, &module, &os, &arch); err != nil {
-			return tables, err
-		}
-		tables = append(tables, table)
-	}
-	return tables, err
-}
-
-// getAcceptedConnsCounts returns opened connection counts
-func getAcceptedConnsCounts(tableName string, duration string) ([]NameValue, error) {
-	docs := []NameValue{}
-	var durcond string
-	if duration != "" {
-		toks := strings.Split(duration, ",")
-		durcond = fmt.Sprintf("AND date BETWEEN '%v' AND '%v'", toks[0], toks[1])
-	}
-	query := fmt.Sprintf(`SELECT b.ip, SUM(b.accepted)
-		FROM %v a, %v_rmt b WHERE a.id = b.id AND b.accepted = 1 %v GROUP by ip ORDER BY accepted DESC;`, tableName, tableName, durcond)
-	db, err := sql.Open("sqlite3", GetLogv2().dbfile)
-	if err != nil {
-		return docs, err
-	}
-	defer db.Close()
-	if GetLogv2().verbose {
-		log.Println(query)
-	}
-	rows, err := db.Query(query)
-	if err != nil {
-		return docs, err
-	}
-	defer rows.Close()
-	for rows.Next() {
-		var doc NameValue
-		var conns float64
-		if err = rows.Scan(&doc.Name, &conns); err != nil {
-			return docs, err
-		}
-		doc.Value = int(conns)
-		docs = append(docs, doc)
-	}
-	return docs, err
-}
-
-// getConnectionStats returns stats data of accepted and ended
-func getConnectionStats(tableName string, chartType string, duration string) ([]Remote, error) {
-	docs := []Remote{}
-	var query, durcond string
-	substr := getSubStringFromTable(tableName)
-	if duration != "" {
-		toks := strings.Split(duration, ",")
-		durcond = fmt.Sprintf("AND date BETWEEN '%v' AND '%v'", toks[0], toks[1])
-		substr = getDateSubString(toks[0], toks[1])
-	}
-	if chartType == "time" {
-		query = fmt.Sprintf(`SELECT %v dt, SUM(b.accepted), SUM(b.ended)
-			FROM %v a, %v_rmt b WHERE a.id = b.id %v GROUP by dt ORDER BY dt;`,
-			substr, tableName, tableName, durcond)
-	} else if chartType == "total" {
-		query = fmt.Sprintf(`SELECT b.ip, SUM(b.accepted), SUM(b.ended)
-			FROM %v a, %v_rmt b WHERE a.id = b.id %v GROUP by ip ORDER BY accepted DESC;`, tableName, tableName, durcond)
-	}
-	db, err := sql.Open("sqlite3", GetLogv2().dbfile)
-	if err != nil {
-		return docs, err
-	}
-	defer db.Close()
-	if GetLogv2().verbose {
-		log.Println(query)
-	}
-	rows, err := db.Query(query)
-	if err != nil {
-		return docs, err
-	}
-	defer rows.Close()
-	for rows.Next() {
-		var doc Remote
-		var accepted float64
-		var ended float64
-		if err = rows.Scan(&doc.Value, &accepted, &ended); err != nil {
-			return docs, err
-		}
-		doc.Accepted = int(accepted)
-		doc.Ended = int(ended)
-		docs = append(docs, doc)
-	}
-	return docs, err
-}
-
-// getOpsCounts returns opened connection counts
-func getOpsCounts(tableName string, duration string) ([]NameValue, error) {
-	docs := []NameValue{}
-	var durcond string
-	if duration != "" {
-		toks := strings.Split(duration, ",")
-		durcond = fmt.Sprintf("AND date BETWEEN '%v' AND '%v'", toks[0], toks[1])
-	}
-	query := fmt.Sprintf(`SELECT op, COUNT(op) counts
-		FROM %v WHERE op != '' %v GROUP by op ORDER BY counts DESC;`, tableName, durcond)
-	db, err := sql.Open("sqlite3", GetLogv2().dbfile)
-	if err != nil {
-		return docs, err
-	}
-	defer db.Close()
-	if GetLogv2().verbose {
-		log.Println(query)
-	}
-	rows, err := db.Query(query)
-	if err != nil {
-		return docs, err
-	}
-	defer rows.Close()
-	for rows.Next() {
-		var doc NameValue
-		var conns float64
-		if err = rows.Scan(&doc.Name, &conns); err != nil {
-			return docs, err
-		}
-		doc.Value = int(conns)
-		docs = append(docs, doc)
-=======
 type Database interface {
 	Begin() error
 	Close() error
@@ -586,7 +38,6 @@
 	logv2 := GetLogv2()
 	if dbase, err = NewSQLite3DB(logv2.dbfile, logv2.tableName); err != nil {
 		return dbase, err
->>>>>>> 0d7ef54c
 	}
 	dbase.SetVerbose(logv2.verbose)
 	return dbase, err
